--- conflicted
+++ resolved
@@ -1,8 +1,4 @@
-<<<<<<< HEAD
-# Guide to Building an IoT Streaming Pipeline with Delta Live Tables in Databricks
-=======
-# Step-by-Step Guide to Building an IoT Streaming Pipeline with Delta Live Tables in Databricks
->>>>>>> d8969275
+# Beginner's Guide to Building an IoT Streaming Pipeline with Delta Live Tables in Databricks
 
 ## What You'll Build
 In this guide, you'll create a real-time data pipeline that:
@@ -34,43 +30,10 @@
 
 Think of it as getting real-time updates from thousands of Fitbits!
 
-<<<<<<< HEAD
-**Data Location**
-- Path: `/databricks-datasets/iot-stream/data-device/`
-- Format: JSON files (JavaScript Object Notation - a common data format)
-
-## Step 2: Create Your DLT Pipeline
-
-1. **Navigate to Workflows**
-   - Click "Workflows" in the left sidebar
-   - Click "Delta Live Tables" tab
-   - Click "Create Pipeline"
-
-2. **Configure Your Pipeline**
-   - **Pipeline name**: `iot_fitness_streaming_pipeline`
-   - **Product edition**: Choose "Core" (most affordable for learning)
-   - **Pipeline mode**: Select "Triggered" (easier to control while learning)
-   - **Target schema**: Type `fitness_analytics` (where your tables will live)
-   - Click "Save"
-
-## Step 3: Create Your Pipeline Notebook
-
-1. **Create a New Notebook**
-   - Click "Create" → "Notebook"
-   - Name it: `IoT_Fitness_DLT_Pipeline`
-   - Select "SQL" as the language
-
-2. **Important Reminder**: This notebook should ONLY contain CREATE TABLE statements!
-
-3. **Add the Following Code** (copy each section into separate cells):
-
-### Cell 1: Bronze Table (Raw Data)
-```sql
-=======
 ### Data Location
 
-- Path: > /databricks-datasets/iot-stream/data-device/
-- Format: JSON files (JavaScript Object Notation - a common data format)
+Path: > /databricks-datasets/iot-stream/data-device/
+Format: JSON files (JavaScript Object Notation - a common data format)
 Step 2: Create Your DLT Pipeline
 Navigate to Workflows
 Click "Workflows" in the left sidebar
@@ -91,7 +54,6 @@
 Add the Following Code (copy each section into separate cells):
 Cell 1: Bronze Table (Raw Data)
 sql
->>>>>>> d8969275
 -- This reads the raw IoT device data as it arrives
 CREATE OR REFRESH STREAMING LIVE TABLE fitness_devices_bronze
 COMMENT "Raw IoT fitness device data from JSON files"
